--- conflicted
+++ resolved
@@ -18,20 +18,17 @@
 import { fetchTraits } from "../services/traits.api";
 import type { TraitInfo } from "../types/api";
 import { useSimulationTool } from "../context/SimulationToolContext";
-<<<<<<< HEAD
 import SimulationStudioUtils from "../utils/SimulationStudioUtils";
 import type {
   GeneForm,
   ParentGenotypeState,
 } from "../types/simulationStudio.types";
-import DominanceIndicator, { dominancePalette } from "../components/simulation/DominanceIndicator";
-=======
+import DominanceIndicator, {
+  dominancePalette,
+} from "../components/simulation/DominanceIndicator";
 import useDocumentTitle from "../hooks/useDocumentTitle";
->>>>>>> 72588439
 
 const utils = new SimulationStudioUtils();
-
-
 
 const SimulationStudioPage: React.FC = () => {
   useDocumentTitle("Simulation Studio");
@@ -262,7 +259,7 @@
         const currentTraits = availableTraitsRef.current;
         const currentGenes = genesRef.current;
 
-        let updatedGenes = [...currentGenes];
+        const updatedGenes = [...currentGenes];
 
         for (const trait of currentTraits) {
           // Skip if trait already added
@@ -333,10 +330,10 @@
               gene.chromosome === "autosomal"
                 ? 2
                 : gene.chromosome === "x" && sex === "male"
-                  ? 1
-                  : gene.chromosome === "y" && sex === "female"
-                    ? 0
-                    : 2;
+                ? 1
+                : gene.chromosome === "y" && sex === "female"
+                ? 0
+                : 2;
 
             const randomAlleles: string[] = [];
             for (let i = 0; i < slots; i++) {
@@ -724,8 +721,9 @@
 
     return (
       <div
-        className={`grid gap-2 ${slotCount === 2 ? "grid-cols-2" : "grid-cols-1"
-          }`}
+        className={`grid gap-2 ${
+          slotCount === 2 ? "grid-cols-2" : "grid-cols-1"
+        }`}
       >
         {Array.from({ length: slotCount }).map((_, index) => (
           <select
@@ -866,10 +864,11 @@
                       return (
                         <div
                           key={gene.uid}
-                          className={`group flex items-center justify-between rounded-lg border p-2 transition-all ${isActive
-                            ? "border-blue-400 dark:border-blue-500 bg-blue-50 dark:bg-blue-900/30"
-                            : "border-slate-200 dark:border-slate-700 bg-white dark:bg-slate-800 hover:border-slate-300 dark:hover:border-slate-600"
-                            }`}
+                          className={`group flex items-center justify-between rounded-lg border p-2 transition-all ${
+                            isActive
+                              ? "border-blue-400 dark:border-blue-500 bg-blue-50 dark:bg-blue-900/30"
+                              : "border-slate-200 dark:border-slate-700 bg-white dark:bg-slate-800 hover:border-slate-300 dark:hover:border-slate-600"
+                          }`}
                         >
                           <button
                             type="button"
@@ -1019,10 +1018,11 @@
                               setActiveGene(gene.uid);
                             }
                           }}
-                          className={`cursor-pointer rounded-lg border-2 bg-white dark:bg-slate-800 p-3 shadow-sm transition-all ${isActive
-                            ? "border-pink-400 dark:border-pink-500 ring-2 ring-pink-200 dark:ring-pink-900/50"
-                            : "border-slate-200 dark:border-slate-700 hover:border-pink-300 dark:hover:border-pink-600"
-                            }`}
+                          className={`cursor-pointer rounded-lg border-2 bg-white dark:bg-slate-800 p-3 shadow-sm transition-all ${
+                            isActive
+                              ? "border-pink-400 dark:border-pink-500 ring-2 ring-pink-200 dark:ring-pink-900/50"
+                              : "border-slate-200 dark:border-slate-700 hover:border-pink-300 dark:hover:border-pink-600"
+                          }`}
                         >
                           <div className="mb-2 flex items-center justify-between">
                             <span className="text-xs font-bold text-slate-800 dark:text-white">
@@ -1083,10 +1083,11 @@
                               setActiveGene(gene.uid);
                             }
                           }}
-                          className={`cursor-pointer rounded-lg border-2 bg-white dark:bg-slate-800 p-3 shadow-sm transition-all ${isActive
-                            ? "border-blue-400 dark:border-blue-500 ring-2 ring-blue-200 dark:ring-blue-900/50"
-                            : "border-slate-200 dark:border-slate-700 hover:border-blue-300 dark:hover:border-blue-600"
-                            }`}
+                          className={`cursor-pointer rounded-lg border-2 bg-white dark:bg-slate-800 p-3 shadow-sm transition-all ${
+                            isActive
+                              ? "border-blue-400 dark:border-blue-500 ring-2 ring-blue-200 dark:ring-blue-900/50"
+                              : "border-slate-200 dark:border-slate-700 hover:border-blue-300 dark:hover:border-blue-600"
+                          }`}
                         >
                           <div className="mb-2 flex items-center justify-between">
                             <span className="text-xs font-bold text-slate-800 dark:text-white">
